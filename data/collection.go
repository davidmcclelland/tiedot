/*
Data structure - document collection.
Collection data file contains document data - a combination of binary headers and readable text.
New documents are inserted one after another; each document has a binary header and text content encoded in UTF-8 which
is native to Go. When inserted, a new document initially occupies 2 times original size to leave room for future growth.
Deleted documents are marked as deleted in their header; the space occupied by deleted documents is irrecoverable until
the next "scrub" action (implemented in DB logic).
When document is updated, the new document may overwrite the original if there is enough space; otherwise the original
is marked as deleted, and the new one is inserted as if new, with space left for future growth.
Physical locations are used to locate documents, boundary checking mechanism eliminates invalid location access.
*/
package data

import (
	"encoding/binary"
	"github.com/HouzuoGuo/tiedot/dberr"
)

const (
	// Collection file initial size & size growth (16 MBytes)
	COL_FILE_GROWTH = 16 * 1048576
	// Max document size (2 MBytes)
	DOC_MAX_ROOM = 2 * 1048576
	// Document header size (validity - byte, document room - uint64)
	DOC_HEADER = 1 + 8
	// Pre-compiled document padding (32 spaces)
	PADDING     = "                                "
	LEN_PADDING = uint64(len(PADDING))
)

// Collection file contains document binary header and text data.
type Collection struct {
	*DataFile
}

// Open/create a collection file.
func OpenCollection(path string) (col *Collection, err error) {
	col = new(Collection)
	col.DataFile, err = OpenDataFile(path, COL_FILE_GROWTH)
	return
}

// Retrieve a document by its physical location. Return value is a copy of the document (not a buffer slice).
func (col *Collection) Read(loc uint64) []byte {
	if loc > col.Used-DOC_HEADER || col.Buf[loc] != 1 {
		return nil
	} else if room := binary.LittleEndian.Uint64(col.Buf[loc+1:]); room > DOC_MAX_ROOM {
		return nil
	} else if docEnd := loc + DOC_HEADER + room; docEnd >= col.Size {
		return nil
	} else {
		docCopy := make([]byte, room)
		copy(docCopy, col.Buf[loc+DOC_HEADER:])
		return docCopy
	}
}

// Insert a new document, return the new document's physical location.
func (col *Collection) Insert(data []byte) (loc uint64, err error) {
	room := uint64(len(data) << 1)
	if room > DOC_MAX_ROOM {
		return 0, dberr.New(dberr.ErrorDocTooLarge, DOC_MAX_ROOM, room)
	}
	loc = col.Used
	docSize := DOC_HEADER + room
	if err = col.EnsureSize(docSize); err != nil {
		return
	}
	col.Used += docSize
	// Header - valid (1), room
	col.Buf[loc] = 1
	binary.LittleEndian.PutUint64(col.Buf[loc+1:], room)
	// Document text data and padding
	copy(col.Buf[loc+DOC_HEADER:col.Used], data)
	for padding := loc + DOC_HEADER + uint64(len(data)); padding < col.Used; padding += LEN_PADDING {
		copySize := LEN_PADDING
		if padding+LEN_PADDING >= col.Used {
			copySize = col.Used - padding
		}
		copy(col.Buf[padding:padding+copySize], PADDING)
	}
	return
}

<<<<<<< HEAD
// Update a document. Return identical document location if document was overwritten; otherwise return its new location.
func (col *Collection) Update(loc uint64, data []byte) (maybeNewLoc uint64, err error) {
	if newSize := uint64(len(data)); newSize > DOC_MAX_ROOM {
		return 0, dberr.Make(dberr.ErrorDocTooLarge, DOC_MAX_ROOM, newSize)
	} else if loc < 0 || loc >= col.Used-DOC_HEADER || col.Buf[loc] != 1 {
		return 0, dberr.Make(dberr.ErrorNoDoc, loc)
	} else if room := binary.LittleEndian.Uint64(col.Buf[loc+1:]); room > DOC_MAX_ROOM {
		return 0, dberr.Make(dberr.ErrorNoDoc, loc)
	} else if docEnd := loc + DOC_HEADER + room; docEnd >= col.Size {
		return 0, dberr.Make(dberr.ErrorNoDoc, loc)
	} else if newSize <= room {
		// There is enough room left, re-calculate padding size.
		padding := loc + DOC_HEADER + newSize
		paddingEnd := loc + DOC_HEADER + room
=======
// Overwrite or re-insert a document, return the new document ID if re-inserted.
func (col *Collection) Update(id int, data []byte) (newID int, err error) {
	dataLen := len(data)
	if dataLen > DOC_MAX_ROOM {
		return 0, dberr.New(dberr.ErrorDocTooLarge, DOC_MAX_ROOM, dataLen)
	}
	if id < 0 || id >= col.Used-DOC_HEADER || col.Buf[id] != 1 {
		return 0, dberr.New(dberr.ErrorNoDoc, id)
	}
	currentDocRoom, _ := binary.Varint(col.Buf[id+1 : id+11])
	if currentDocRoom > DOC_MAX_ROOM {
		return 0, dberr.New(dberr.ErrorNoDoc, id)
	}
	if docEnd := id + DOC_HEADER + int(currentDocRoom); docEnd >= col.Size {
		return 0, dberr.New(dberr.ErrorNoDoc, id)
	}
	if dataLen <= int(currentDocRoom) {
		padding := id + DOC_HEADER + len(data)
		paddingEnd := id + DOC_HEADER + int(currentDocRoom)
>>>>>>> c9379013
		// Overwrite data and then overwrite padding
		copy(col.Buf[loc+DOC_HEADER:padding], data)
		for ; padding < paddingEnd; padding += LEN_PADDING {
			copySize := LEN_PADDING
			if padding+LEN_PADDING >= paddingEnd {
				copySize = paddingEnd - padding
			}
			copy(col.Buf[padding:padding+copySize], PADDING)
		}
		return loc, nil
	} else {
		// There is not enough room for the updated document, so re-insert it.
		col.Delete(loc)
		return col.Insert(data)
	}
}

<<<<<<< HEAD
// Mark a document as deleted. Its space is wasted until the next "scrub" operation (implemented in DB logic).
func (col *Collection) Delete(loc uint64) (err error) {
	if loc < 0 || loc > col.Used-DOC_HEADER || col.Buf[loc] != 1 {
		return dberr.Make(dberr.ErrorNoDoc, loc)
=======
// Delete a document by ID.
func (col *Collection) Delete(id int) error {

	if id < 0 || id > col.Used-DOC_HEADER || col.Buf[id] != 1 {
		return dberr.New(dberr.ErrorNoDoc, id)
>>>>>>> c9379013
	}
	if col.Buf[loc] == 1 {
		col.Buf[loc] = 0
	}
	return nil
}

// Run fun on all documents, stop when fun returns false. Silently ignore all potential document corruption.
func (col *Collection) ForEachDoc(fun func(loc uint64, doc []byte) bool) {
	for loc := uint64(0); loc < col.Used-DOC_HEADER; {
		validity := col.Buf[loc]
		room := binary.LittleEndian.Uint64(col.Buf[loc+1:])
		docEnd := loc + DOC_HEADER + room
		if (validity == 0 || validity == 1) && room <= DOC_MAX_ROOM && docEnd > 0 && docEnd <= col.Used {
			if validity == 1 && !fun(loc, col.Buf[loc+DOC_HEADER:docEnd]) {
				break
			}
			loc = docEnd
		} else {
			// Corrupted document - move on
			loc++
		}
	}
}<|MERGE_RESOLUTION|>--- conflicted
+++ resolved
@@ -82,42 +82,20 @@
 	return
 }
 
-<<<<<<< HEAD
 // Update a document. Return identical document location if document was overwritten; otherwise return its new location.
 func (col *Collection) Update(loc uint64, data []byte) (maybeNewLoc uint64, err error) {
 	if newSize := uint64(len(data)); newSize > DOC_MAX_ROOM {
-		return 0, dberr.Make(dberr.ErrorDocTooLarge, DOC_MAX_ROOM, newSize)
+		return 0, dberr.New(dberr.ErrorDocTooLarge, DOC_MAX_ROOM, newSize)
 	} else if loc < 0 || loc >= col.Used-DOC_HEADER || col.Buf[loc] != 1 {
-		return 0, dberr.Make(dberr.ErrorNoDoc, loc)
+		return 0, dberr.New(dberr.ErrorNoDoc, loc)
 	} else if room := binary.LittleEndian.Uint64(col.Buf[loc+1:]); room > DOC_MAX_ROOM {
-		return 0, dberr.Make(dberr.ErrorNoDoc, loc)
+		return 0, dberr.New(dberr.ErrorNoDoc, loc)
 	} else if docEnd := loc + DOC_HEADER + room; docEnd >= col.Size {
-		return 0, dberr.Make(dberr.ErrorNoDoc, loc)
+		return 0, dberr.New(dberr.ErrorNoDoc, loc)
 	} else if newSize <= room {
 		// There is enough room left, re-calculate padding size.
 		padding := loc + DOC_HEADER + newSize
 		paddingEnd := loc + DOC_HEADER + room
-=======
-// Overwrite or re-insert a document, return the new document ID if re-inserted.
-func (col *Collection) Update(id int, data []byte) (newID int, err error) {
-	dataLen := len(data)
-	if dataLen > DOC_MAX_ROOM {
-		return 0, dberr.New(dberr.ErrorDocTooLarge, DOC_MAX_ROOM, dataLen)
-	}
-	if id < 0 || id >= col.Used-DOC_HEADER || col.Buf[id] != 1 {
-		return 0, dberr.New(dberr.ErrorNoDoc, id)
-	}
-	currentDocRoom, _ := binary.Varint(col.Buf[id+1 : id+11])
-	if currentDocRoom > DOC_MAX_ROOM {
-		return 0, dberr.New(dberr.ErrorNoDoc, id)
-	}
-	if docEnd := id + DOC_HEADER + int(currentDocRoom); docEnd >= col.Size {
-		return 0, dberr.New(dberr.ErrorNoDoc, id)
-	}
-	if dataLen <= int(currentDocRoom) {
-		padding := id + DOC_HEADER + len(data)
-		paddingEnd := id + DOC_HEADER + int(currentDocRoom)
->>>>>>> c9379013
 		// Overwrite data and then overwrite padding
 		copy(col.Buf[loc+DOC_HEADER:padding], data)
 		for ; padding < paddingEnd; padding += LEN_PADDING {
@@ -135,18 +113,10 @@
 	}
 }
 
-<<<<<<< HEAD
 // Mark a document as deleted. Its space is wasted until the next "scrub" operation (implemented in DB logic).
 func (col *Collection) Delete(loc uint64) (err error) {
 	if loc < 0 || loc > col.Used-DOC_HEADER || col.Buf[loc] != 1 {
-		return dberr.Make(dberr.ErrorNoDoc, loc)
-=======
-// Delete a document by ID.
-func (col *Collection) Delete(id int) error {
-
-	if id < 0 || id > col.Used-DOC_HEADER || col.Buf[id] != 1 {
-		return dberr.New(dberr.ErrorNoDoc, id)
->>>>>>> c9379013
+		return dberr.New(dberr.ErrorNoDoc, loc)
 	}
 	if col.Buf[loc] == 1 {
 		col.Buf[loc] = 0
