/*
(Collection) Partition is a collection data file accompanied by a hash table in order to allow addressing of a
document using an unchanging ID:
The hash table stores the unchanging ID as entry key and the physical document location as entry value.
*/
package data

import (
	"github.com/HouzuoGuo/tiedot/dberr"
	"github.com/HouzuoGuo/tiedot/tdlog"
)

// Partition associates a hash table with collection documents, allowing addressing of a document using an unchanging ID.
type Partition struct {
	col    *Collection
	lookup *HashTable
}

// Open a collection partition.
func OpenPartition(colPath, lookupPath string) (part *Partition, err error) {
	part = &Partition{}
	if part.col, err = OpenCollection(colPath); err != nil {
		return
	} else if part.lookup, err = OpenHashTable(lookupPath); err != nil {
		return
	}
	return
}

// Insert a document. The ID may be used to retrieve/update/delete the document later on.
func (part *Partition) Insert(id uint64, data []byte) (physID uint64, err error) {
	physID, err = part.col.Insert(data)
	if err != nil {
		return
	}
	part.lookup.Put(id, physID)
	return
}

// Find and retrieve a document by ID.
func (part *Partition) Read(id uint64) ([]byte, error) {
	physID := part.lookup.Get(id, 1)
	if len(physID) == 0 {
		return nil, dberr.ErrorNoDoc.Fault(id)
	} else if data := part.col.Read(physID[0]); data == nil {
		return nil, dberr.ErrorNoDoc.Fault(id)
	} else {
		return data, nil
	}
}

// Update a document.
func (part *Partition) Update(id uint64, data []byte) (err error) {
	physID := part.lookup.Get(id, 1)
	if len(physID) == 0 {
		return dberr.ErrorNoDoc.Fault(id)
	}
	newID, err := part.col.Update(physID[0], data)
	if err != nil {
		return
	}
	if newID != physID[0] {
		part.lookup.Remove(id, physID[0])
		part.lookup.Put(id, newID)
	}
	return
}

<<<<<<< HEAD
=======
// Lock a document for exclusive update.
func (part *Partition) LockUpdate(id int) (err error) {
	if _, alreadyLocked := part.updating[id]; alreadyLocked {
		return dberr.ErrorDocLocked.Fault(id)
	}
	part.updating[id] = struct{}{}
	return
}

// Unlock a document to make it ready for the next update.
func (part *Partition) UnlockUpdate(id int) {
	delete(part.updating, id)
}

>>>>>>> 4a0ff7ce
// Delete a document.
func (part *Partition) Delete(id uint64) (err error) {
	physID := part.lookup.Get(id, 1)
	if len(physID) == 0 {
		return dberr.ErrorNoDoc.Fault(id)
	}
	part.col.Delete(physID[0])
	part.lookup.Remove(id, physID[0])
	return
}

// Partition documents into roughly equally sized portions, and run the function on every document in the portion.
func (part *Partition) ForEachDoc(partNum, totalPart uint64, fun func(id uint64, doc []byte) bool) (moveOn bool) {
	ids, physIDs := part.lookup.GetPartition(partNum, totalPart)
	for i, id := range ids {
		data := part.col.Read(physIDs[i])
		if data != nil {
			if !fun(id, data) {
				return false
			}
		}
	}
	return true
}

// Return approximate number of documents in the partition.
<<<<<<< HEAD
func (part *Partition) ApproxDocCount() uint64 {
	totalPart := uint64(18) // not magic; a larger number makes estimation less accurate, but improves performance
=======
func (part *Partition) ApproxDocCount() int {
	totalPart := 24 // not magic; a larger number makes estimation less accurate, but improves performance
>>>>>>> 4a0ff7ce
	for {
		keys, _ := part.lookup.GetPartition(0, totalPart)
		if len(keys) == 0 {
			if totalPart < 8 {
				return 0 // the hash table is really really empty
			}
			// Try a larger partition size
			totalPart = totalPart / 2
		} else {
			return uint64(float64(len(keys)) * float64(totalPart))
		}
	}
}

// Clear data file and lookup hash table.
func (part *Partition) Clear() (err error) {
	var failure bool
	if err = part.col.Clear(); err != nil {
		tdlog.CritNoRepeat("Failed to clear %s: %v", part.col.Path, err)
		failure = true
	}
	if err = part.lookup.Clear(); err != nil {
		tdlog.CritNoRepeat("Failed to clear %s: %v", part.lookup.Path, err)
		failure = true
	}
	if failure {
<<<<<<< HEAD
		err = errors.New("Operation did not complete successfully")
=======
		err = dberr.ErrorIO
>>>>>>> 4a0ff7ce
	}
	return
}

<<<<<<< HEAD
// Close file handles. Stop using the partition after the call!
=======
// Close all file handles.
>>>>>>> 4a0ff7ce
func (part *Partition) Close() (err error) {
	var failure bool
	if err = part.col.Close(); err != nil {
		tdlog.CritNoRepeat("Failed to close %s: %v", part.col.Path, err)
		failure = true
	}
	if err = part.lookup.Close(); err != nil {
		tdlog.CritNoRepeat("Failed to close %s: %v", part.lookup.Path, err)
		failure = true
	}
	if failure {
		err = dberr.ErrorIO
	}
	return
}<|MERGE_RESOLUTION|>--- conflicted
+++ resolved
@@ -66,23 +66,6 @@
 	return
 }
 
-<<<<<<< HEAD
-=======
-// Lock a document for exclusive update.
-func (part *Partition) LockUpdate(id int) (err error) {
-	if _, alreadyLocked := part.updating[id]; alreadyLocked {
-		return dberr.ErrorDocLocked.Fault(id)
-	}
-	part.updating[id] = struct{}{}
-	return
-}
-
-// Unlock a document to make it ready for the next update.
-func (part *Partition) UnlockUpdate(id int) {
-	delete(part.updating, id)
-}
-
->>>>>>> 4a0ff7ce
 // Delete a document.
 func (part *Partition) Delete(id uint64) (err error) {
 	physID := part.lookup.Get(id, 1)
@@ -109,13 +92,8 @@
 }
 
 // Return approximate number of documents in the partition.
-<<<<<<< HEAD
 func (part *Partition) ApproxDocCount() uint64 {
 	totalPart := uint64(18) // not magic; a larger number makes estimation less accurate, but improves performance
-=======
-func (part *Partition) ApproxDocCount() int {
-	totalPart := 24 // not magic; a larger number makes estimation less accurate, but improves performance
->>>>>>> 4a0ff7ce
 	for {
 		keys, _ := part.lookup.GetPartition(0, totalPart)
 		if len(keys) == 0 {
@@ -142,20 +120,12 @@
 		failure = true
 	}
 	if failure {
-<<<<<<< HEAD
-		err = errors.New("Operation did not complete successfully")
-=======
 		err = dberr.ErrorIO
->>>>>>> 4a0ff7ce
 	}
 	return
 }
 
-<<<<<<< HEAD
 // Close file handles. Stop using the partition after the call!
-=======
-// Close all file handles.
->>>>>>> 4a0ff7ce
 func (part *Partition) Close() (err error) {
 	var failure bool
 	if err = part.col.Close(); err != nil {
