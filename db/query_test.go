--- conflicted
+++ resolved
@@ -3,15 +3,9 @@
 import (
 	"encoding/json"
 	"fmt"
-<<<<<<< HEAD
 	"github.com/HouzuoGuo/tiedot/dberr"
-=======
-	"io/ioutil"
->>>>>>> 85bd345f
 	"os"
 	"testing"
-
-	"github.com/HouzuoGuo/tiedot/dberr"
 )
 
 func ensureMapHasKeys(m map[uint64]struct{}, keys ...uint64) bool {
